--- conflicted
+++ resolved
@@ -148,15 +148,10 @@
                          modbus_function)(**params)
         self.logger.debug('Modbus function returned: {}'.format(result))
         if result:
-<<<<<<< HEAD
-            signal = Signal(result.__dict__)
-            signal.params = params
-            signal.slave = self.host()
-=======
             results = result.__dict__
             results["params"] = params
             signal = self.get_output_signal(results, signal)
->>>>>>> 537b2a31
+#            signal.slave = self.host()
             self._check_exceptions(signal)
             return signal
 
